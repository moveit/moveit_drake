--- conflicted
+++ resolved
@@ -47,11 +47,7 @@
   src/ktopt_planning_context.cpp
   # TOPPRA
   src/add_toppra_time_parameterization.cpp
-<<<<<<< HEAD
-  # Conversations
-=======
   # Conversions
->>>>>>> 39d87879
   src/conversions.cpp)
 
 ament_target_dependencies(moveit_drake rclcpp pluginlib moveit_core moveit_msgs
