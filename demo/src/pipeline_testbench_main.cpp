#include <rclcpp/rclcpp.hpp>
#include <memory>
// MoveitCpp
#include <moveit/moveit_cpp/moveit_cpp.h>
#include <moveit/moveit_cpp/planning_component.h>

#include <geometry_msgs/msg/point_stamped.h>
#include <geometry_msgs/msg/pose.h>

#include <moveit_visual_tools/moveit_visual_tools.h>

// Warehouse
#include <moveit/warehouse/planning_scene_storage.h>
#include <moveit/warehouse/planning_scene_storage.h>
#include <moveit/warehouse/state_storage.h>
#include <moveit/warehouse/constraints_storage.h>
#include <moveit/warehouse/trajectory_constraints_storage.h>
#include <warehouse_ros/database_loader.h>

namespace rvt = rviz_visual_tools;

namespace
{
const rclcpp::Logger LOGGER = rclcpp::get_logger("pipeline_testbench");
const std::string PLANNING_GROUP = "panda_arm";
static const std::vector<std::string> CONTROLLERS(1, "panda_arm_controller");
}  // namespace
namespace pipeline_testbench
{

// Color to string
[[nodiscard]] std::string colorToString(rviz_visual_tools::Colors rviz_color)
{
  std::string color_str = "unknown";
  switch (rviz_color)
  {
    case rviz_visual_tools::Colors::BLACK:
      color_str = "black";
      break;
    case rviz_visual_tools::Colors::BROWN:
      color_str = "brown";
      break;
    case rviz_visual_tools::Colors::BLUE:
      color_str = "blue";
      break;
    case rviz_visual_tools::Colors::CYAN:
      color_str = "cyan";
      break;
    case rviz_visual_tools::Colors::GREY:
      color_str = "grey";
      break;
    case rviz_visual_tools::Colors::DARK_GREY:
      color_str = "dark grey";
      break;
    case rviz_visual_tools::Colors::GREEN:
      color_str = "green";
      break;
    case rviz_visual_tools::Colors::LIME_GREEN:
      color_str = "lime green";
      break;
    case rviz_visual_tools::Colors::MAGENTA:
      color_str = "magenta";
      break;
    case rviz_visual_tools::Colors::ORANGE:
      color_str = "orange";
      break;
    case rviz_visual_tools::Colors::PURPLE:
      color_str = "purple";
      break;
    case rviz_visual_tools::Colors::RED:
      color_str = "red";
      break;
    case rviz_visual_tools::Colors::PINK:
      color_str = "pink";
      break;
    case rviz_visual_tools::Colors::WHITE:
      color_str = "white";
      break;
    case rviz_visual_tools::Colors::YELLOW:
      color_str = "yellow";
      break;
    default:
      break;
  }
  return color_str;
}

/// \brief Utility class to create and interact with the parallel planning demo
class Demo
{
public:
  Demo(rclcpp::Node::SharedPtr node)
    : node_{ node }
    , moveit_cpp_{ std::make_shared<moveit_cpp::MoveItCpp>(node) }
    , planning_component_{ std::make_shared<moveit_cpp::PlanningComponent>(PLANNING_GROUP, moveit_cpp_) }
    , visual_tools_(node, "panda_link0", "pipeline_testbench", moveit_cpp_->getPlanningSceneMonitorNonConst())
  {
    moveit_cpp_->getPlanningSceneMonitorNonConst()->providePlanningSceneService();

    visual_tools_.deleteAllMarkers();
    visual_tools_.loadRemoteControl();

    Eigen::Isometry3d text_pose = Eigen::Isometry3d::Identity();
    text_pose.translation().z() = 1.75;
    visual_tools_.publishText(text_pose, "Pipeline Testbench", rvt::WHITE, rvt::XLARGE);
    visual_tools_.trigger();

    // TODO: temporary change to planning scene, adds a box replace once
    // integration tests are implemented
    geometry_msgs::msg::Pose block_pose;
    block_pose.position.z = 0.5;
    block_pose.position.y = -0.3;
    block_pose.position.x = 0.3;
    visual_tools_.publishCollisionBlock(block_pose, "test_block", 0.15);
  }

  bool loadPlanningSceneAndQuery()
  {
    std::string hostname = "";
    int port = 0.0;
    std::string scene_name = "";

    node_->get_parameter_or(std::string("warehouse.host"), hostname, std::string("127.0.0.1"));
    node_->get_parameter_or(std::string("warehouse.port"), port, 33829);

    if (!node_->get_parameter("warehouse.scene_name", scene_name))
    {
      RCLCPP_WARN(LOGGER, "Warehouse scene_name NOT specified");
    }

    moveit_warehouse::PlanningSceneStorage* planning_scene_storage = nullptr;

    // Initialize database connection
    try
    {
      warehouse_ros::DatabaseLoader db_loader(node_);
      warehouse_ros::DatabaseConnection::Ptr warehouse_connection = db_loader.loadDatabase();
      warehouse_connection->setParams(hostname, port, 20);
      if (warehouse_connection->connect())
      {
        planning_scene_storage = new moveit_warehouse::PlanningSceneStorage(warehouse_connection);
        RCLCPP_INFO(LOGGER, "Connected to database: '%s'", hostname.c_str());
      }
      else
      {
        RCLCPP_ERROR(LOGGER, "Failed to connect to database");
        return false;
      }
    }
    catch (std::exception& e)
    {
      RCLCPP_ERROR(LOGGER, "Failed to initialize planning scene storage: '%s'", e.what());
      return false;
    }

    // Load planning scene
    moveit_msgs::msg::PlanningScene scene_msg;
    try
    {
      if (!planning_scene_storage)
      {
        RCLCPP_ERROR(LOGGER, "No planning scene storage");
        return false;
      }

      if (planning_scene_storage->hasPlanningScene(scene_name))  // Just the world (no robot)
      {
        moveit_msgs::msg::PlanningSceneWorld world_meta_data;
        if (!planning_scene_storage->getPlanningSceneWorld(world_meta_data, scene_name))
        {
          RCLCPP_ERROR(LOGGER, "Failed to load planning scene world '%s'", scene_name.c_str());
          return false;
        }
        scene_msg.world = world_meta_data;
        scene_msg.robot_model_name = "No robot information. Using only world geometry.";
      }
      else
      {
        RCLCPP_ERROR(LOGGER, "Failed to find planning scene '%s'", scene_name.c_str());
        return false;
      }
    }
    catch (std::exception& ex)
    {
      RCLCPP_ERROR(LOGGER, "Error loading planning scene: %s", ex.what());
      return false;
    }

    // Add object to planning scene
    {  // Lock PlanningScene
      planning_scene_monitor::LockedPlanningSceneRW scene(moveit_cpp_->getPlanningSceneMonitorNonConst());
      scene->processPlanningSceneWorldMsg(scene_msg.world);
    }  // Unlock PlanningScene

    RCLCPP_INFO(LOGGER, "Loaded planning scene successfully");

    // Get planning scene query
    for (int index = 0; index < 10; index++)
    {
      moveit_warehouse::MotionPlanRequestWithMetadata planning_query;
      std::string query_name = "kitchen_panda_scene_sensed" + std::to_string(index) + "_query";
      try
      {
        planning_scene_storage->getPlanningQuery(planning_query, scene_name, query_name);
      }
      catch (std::exception& ex)
      {
        RCLCPP_ERROR(LOGGER, "Error loading motion planning query '%s': %s", query_name.c_str(), ex.what());
      }

      motion_plan_requests.push_back(static_cast<moveit_msgs::msg::MotionPlanRequest>(*planning_query));
    }
    visual_tools_.prompt("Press 'next' in the RvizVisualToolsGui window to start the demo");
    visual_tools_.trigger();
    return true;
  }

  struct PipelineConfig
  {
    std::string planning_pipeline;
    std::string planner_id;
  };

  /// \brief Request a motion plan based on the assumption that a goal is set and print debug information.
  void planAndVisualize(std::vector<PipelineConfig> pipeline_configs,
                        const moveit_msgs::msg::MotionPlanRequest& motion_plan_request)
  {
    visual_tools_.deleteAllMarkers();
    visual_tools_.prompt("Press 'next' in the RvizVisualToolsGui window to continue the demo");

    // Set goal state
    planning_component_->setGoal(motion_plan_request.goal_constraints);
    // Set start state as current state
    planning_component_->setStartStateToCurrentState();

    // Get start state
    auto robot_start_state = planning_component_->getStartState();

    // Get planning scene
    auto planning_scene_monitor = moveit_cpp_->getPlanningSceneMonitorNonConst();
    planning_scene_monitor->updateFrameTransforms();
    auto planning_scene = [planning_scene_monitor] {
      planning_scene_monitor::LockedPlanningSceneRO ls(planning_scene_monitor);
      return planning_scene::PlanningScene::clone(ls);
    }();

    auto group_name = motion_plan_request.group_name;

    moveit_cpp::PlanningComponent::PlanRequestParameters plan_request_parameters;
    plan_request_parameters.load(node_);
    RCLCPP_INFO_STREAM(
        LOGGER, "Default plan request parameters loaded with --"
                    << " planning_pipeline: " << plan_request_parameters.planning_pipeline << ','
                    << " planner_id: " << plan_request_parameters.planner_id << ','
                    << " planning_time: " << plan_request_parameters.planning_time << ','
                    << " planning_attempts: " << plan_request_parameters.planning_attempts << ','
                    << " max_velocity_scaling_factor: " << plan_request_parameters.max_velocity_scaling_factor << ','
                    << " max_acceleration_scaling_factor: " << plan_request_parameters.max_acceleration_scaling_factor);

    std::vector<planning_interface::MotionPlanResponse> solutions;
    solutions.reserve(pipeline_configs.size());
    for (const auto& pipeline_config : pipeline_configs)
    {
      plan_request_parameters.planning_pipeline = pipeline_config.planning_pipeline;
      plan_request_parameters.planner_id = pipeline_config.planner_id;
      auto solution = planning_component_->plan(plan_request_parameters, planning_scene);
      solution.planner_id = pipeline_config.planning_pipeline;  // TODO(sjahr): Fix this in MoveIt planning pipeline
      solutions.push_back(solution);
    }

    int color_index = 1;
    auto robot_model_ptr = moveit_cpp_->getRobotModel();
    auto joint_model_group_ptr = robot_model_ptr->getJointModelGroup(PLANNING_GROUP);
    // Check if PlanningComponents succeeded in finding the plan
    for (const auto& plan_solution : solutions)
    {
      if (plan_solution.trajectory)
      {
        RCLCPP_INFO_STREAM(LOGGER, plan_solution.planner_id.c_str()
                                       << ": " << colorToString(rviz_visual_tools::Colors(color_index))
                                       << ", Path length: " << robot_trajectory::pathLength(*plan_solution.trajectory));
        // Visualize the trajectory in Rviz
        visual_tools_.publishTrajectoryLine(plan_solution.trajectory, joint_model_group_ptr,
                                            rviz_visual_tools::Colors(color_index));
        color_index++;
      }
    }
    visual_tools_.trigger();
  }

  moveit_visual_tools::MoveItVisualTools& getVisualTools()
  {
    return visual_tools_;
  }

  std::vector<moveit_msgs::msg::MotionPlanRequest> getMotionPlanRequests()
  {
    return motion_plan_requests;
  }

private:
  std::shared_ptr<rclcpp::Node> node_;
  std::shared_ptr<moveit_cpp::MoveItCpp> moveit_cpp_;
  std::shared_ptr<moveit_cpp::PlanningComponent> planning_component_;
  moveit_visual_tools::MoveItVisualTools visual_tools_;
  std::vector<moveit_msgs::msg::MotionPlanRequest> motion_plan_requests;
};
}  // namespace pipeline_testbench

int main(int argc, char** argv)
{
  rclcpp::init(argc, argv);
  rclcpp::NodeOptions node_options;
  RCLCPP_INFO(LOGGER, "Initialize node");

  node_options.automatically_declare_parameters_from_overrides(true);
  rclcpp::Node::SharedPtr node = rclcpp::Node::make_shared("pipeline_testbench", "", node_options);

  rclcpp::executors::MultiThreadedExecutor executor;
  executor.add_node(node);
  std::thread([&executor]() { executor.spin(); }).detach();

  pipeline_testbench::Demo demo(node);

  if (!demo.loadPlanningSceneAndQuery())
  {
    rclcpp::shutdown();
    return 0;
  }

  RCLCPP_INFO(LOGGER, "Starting Pipeline Testbench example ...");
  for (const auto& motion_plan_req : demo.getMotionPlanRequests())
  {
<<<<<<< HEAD
    demo.planAndVisualize(
        { { "ompl", "RRTConnectkConfigDefault" }, { "stomp", "stomp" }, { "drake_ktop", "" }, { "drake_toppra", "" } },
        motion_plan_req);
=======
    demo.planAndVisualize({ { "ompl", "RRTConnectkConfigDefault" }, { "stomp", "stomp" }, { "drake", "" } },
                          motion_plan_req);
>>>>>>> 204092d9
  }

  demo.getVisualTools().prompt("Press 'next' in the RvizVisualToolsGui window to finish the demo");
  rclcpp::shutdown();
  return 0;
}<|MERGE_RESOLUTION|>--- conflicted
+++ resolved
@@ -331,14 +331,9 @@
   RCLCPP_INFO(LOGGER, "Starting Pipeline Testbench example ...");
   for (const auto& motion_plan_req : demo.getMotionPlanRequests())
   {
-<<<<<<< HEAD
     demo.planAndVisualize(
         { { "ompl", "RRTConnectkConfigDefault" }, { "stomp", "stomp" }, { "drake_ktop", "" }, { "drake_toppra", "" } },
         motion_plan_req);
-=======
-    demo.planAndVisualize({ { "ompl", "RRTConnectkConfigDefault" }, { "stomp", "stomp" }, { "drake", "" } },
-                          motion_plan_req);
->>>>>>> 204092d9
   }
 
   demo.getVisualTools().prompt("Press 'next' in the RvizVisualToolsGui window to finish the demo");
