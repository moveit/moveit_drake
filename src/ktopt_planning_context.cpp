#include <moveit/robot_state/conversions.h>
#include <moveit/planning_interface/planning_interface.h>
#include <moveit/constraint_samplers/constraint_sampler_manager.h>
#include <moveit/planning_scene/planning_scene.h>

#include "ktopt_interface/ktopt_planning_context.hpp"

namespace ktopt_interface
{
namespace
{
rclcpp::Logger getLogger()
{
  return moveit::getLogger("moveit.planners.ktopt_interface.planning_context");
}

double COLLISION_CHECK_RESOLUTION = 25.0;
double LOWER_BOUND = 0.01;
}  // namespace

KTOptPlanningContext::KTOptPlanningContext(const std::string& name, const std::string& group_name,
                                           const ktopt_interface::Params& params)
  : planning_interface::PlanningContext(name, group_name), params_(params)
{
  // Do some drake initialization may be
}

void KTOptPlanningContext::solve(planning_interface::MotionPlanDetailedResponse& res)
{
  RCLCPP_ERROR(getLogger(),
               "KTOptPlanningContext::solve(planning_interface::MotionPlanDetailedResponse&) is not implemented!");
  return;
}

void KTOptPlanningContext::solve(planning_interface::MotionPlanResponse& res)
{
  RCLCPP_INFO(getLogger(), "Setting up and solving optimization problem ...");
  // preliminary house keeping
  const auto time_start = std::chrono::steady_clock::now();
  res.planner_id = std::string("ktopt");
  res.error_code.val = moveit_msgs::msg::MoveItErrorCodes::SUCCESS;

  // dome drake related scope initialisations
  const auto& plant = dynamic_cast<const MultibodyPlant<double>&>(diagram_->GetSubsystemByName("plant"));
  const auto& scene_graph = dynamic_cast<const SceneGraph<double>&>(diagram_->GetSubsystemByName("scene_graph"));

  // Retrieve motion plan request
  const auto& req = getMotionPlanRequest();
  const moveit::core::RobotState start_state(*getPlanningScene()->getCurrentStateUpdated(req.start_state));
  const auto group = getPlanningScene()->getRobotModel()->getJointModelGroup(getGroupName());
<<<<<<< HEAD
  RCLCPP_INFO_STREAM(getLogger(), "Planning for group" << getGroupName());
=======

  RCLCPP_INFO_STREAM(getLogger(), "Planning for group: " << getGroupName());
>>>>>>> 204092d9
  const auto& joints = group->getActiveJointModels();

  // q represents the complete state (joint positions and velocities)
  const auto q_p = toDrakePositions(start_state, joints);
  VectorXd q_v = VectorXd::Zero(joints.size());
  VectorXd q = VectorXd::Zero(2 * joints.size());
  q << q_p;
  q << q_v;

  // drake accepts a VectorX<T>
  auto& plant_context = diagram_->GetMutableSubsystemContext(plant, diagram_context_.get());
  plant.SetPositionsAndVelocities(&plant_context, q);

  // retrieve goal state
  moveit::core::RobotState goal_state(start_state);
  constraint_samplers::ConstraintSamplerManager sampler_manager;
  auto goal_sampler = sampler_manager.selectSampler(getPlanningScene(), getGroupName(), req.goal_constraints[0]);
  if (!goal_sampler || !goal_sampler->sample(goal_state))
  {
    res.error_code.val = moveit_msgs::msg::MoveItErrorCodes::INVALID_GOAL_CONSTRAINTS;
    return;
  }

  // compile into a Kinematic Trajectory Optimization problem
<<<<<<< HEAD
  auto trajopt = KinematicTrajectoryOptimization(plant_->num_positions(), params_.control_points);
=======
  auto trajopt = KinematicTrajectoryOptimization(plant.num_positions(), params_.control_points);
>>>>>>> 204092d9
  auto& prog = trajopt.get_mutable_prog();

  // Costs
  trajopt.AddDurationCost(1.0);
  trajopt.AddPathLengthCost(1.0);
  // TODO: Adds quadratic cost
  // This acts as a secondary cost to push the solution towards joint centers
  // prog.AddQuadraticErrorCost(
  //   MatrixXd::Identity(joints.size(), joints.size()),
  //   nominal_q_;
  // );
  // prog.AddQuadraticErrorCost();

  // Constraints
  // Add constraints on start joint configuration and velocity
  trajopt.AddPathPositionConstraint(toDrakePositions(start_state, joints), toDrakePositions(start_state, joints), 0.0);
  trajopt.AddPathVelocityConstraint(VectorXd::Zero(joints.size()), VectorXd::Zero(joints.size()), 0.0);
  // Add constraint on end joint configuration and velocity
  trajopt.AddPathPositionConstraint(toDrakePositions(goal_state, joints), toDrakePositions(goal_state, joints), 1.0);
  trajopt.AddPathVelocityConstraint(VectorXd::Zero(joints.size()), VectorXd::Zero(joints.size()), 1.0);
<<<<<<< HEAD
  // TODO Add constraints on joint position/velocity/acceleration
=======

  // TODO: Add constraints on joint position/velocity/acceleration
>>>>>>> 204092d9
  // trajopt.AddPositionBounds(
  //     plant_->GetPositionLowerLimits(),
  //     plant_->GetPositionUpperLimits());
  // trajopt.AddVelocityBounds(
  //     plant_->GetVelocityLowerLimits(),
  //     plant_->GetVelocityUpperLimits());

  // Add constraints on duration
  trajopt.AddDurationConstraint(0.5, 5);

  // solve the program
  auto result = Solve(prog);

  if (!result.is_success())
  {
    RCLCPP_ERROR(getLogger(), "Trajectory optimization failed");
    res.error_code.val = moveit_msgs::msg::MoveItErrorCodes::PLANNING_FAILED;
    return;
  }

  RCLCPP_INFO(getLogger(), "Setting initial guess ...");
  // set the initial guess
  trajopt.SetInitialGuess(trajopt.ReconstructTrajectory(result));

  // add collision constraints
  for (double s = 0.0; s <= 25.0; s++)
  {
    trajopt.AddPathPositionConstraint(std::make_shared<MinimumDistanceLowerBoundConstraint>(&plant, LOWER_BOUND,
                                                                                            &plant_context),
                                      s / COLLISION_CHECK_RESOLUTION);
  }

  // The previous solution is used to warm-start the collision checked
  // optimization problem
  auto collision_free_result = Solve(prog);

  // package up the resulting trajectory
  auto traj = trajopt.ReconstructTrajectory(collision_free_result);
  const size_t num_pts = params_.trajectory_res;  // TODO: should be sample time based instead
  const auto time_step = traj.end_time() / static_cast<double>(num_pts - 1);
  res.trajectory = std::make_shared<robot_trajectory::RobotTrajectory>(start_state.getRobotModel(), group);
  res.trajectory->clear();
  const auto& active_joints = res.trajectory->getGroup() ? res.trajectory->getGroup()->getActiveJointModels() :
                                                           res.trajectory->getRobotModel()->getActiveJointModels();

  // sanity check
  assert(traj.rows() == active_joints.size());

  visualizer_->StartRecording();
  for (double t = 0.0; t <= traj.end_time(); t += time_step)
  {
    const auto pos_val = traj.value(t);
    const auto vel_val = traj.EvalDerivative(t);
    const auto waypoint = std::make_shared<moveit::core::RobotState>(start_state);
    setJointPositions(pos_val, active_joints, *waypoint);
    setJointVelocities(vel_val, active_joints, *waypoint);
    res.trajectory->addSuffixWayPoint(waypoint, time_step);

    plant.SetPositions(&plant_context, pos_val);
    auto& vis_context = visualizer_->GetMyContextFromRoot(*diagram_context_);
    visualizer_->ForcedPublish(vis_context);

    // Without these sleeps, the visualizer won't give you time to load your browser
    std::this_thread::sleep_for(std::chrono::milliseconds(500));
  }
  visualizer_->StopRecording();
  visualizer_->PublishRecording();
  res.error_code.val = moveit_msgs::msg::MoveItErrorCodes::SUCCESS;
  return;
}

bool KTOptPlanningContext::terminate()
{
  RCLCPP_ERROR(getLogger(), "KTOptPlanningContext::terminate() is not implemented!");
  return true;
}

void KTOptPlanningContext::setRobotDescription(std::string robot_description)
{
  robot_description_ = robot_description;

  // also perform some drake related initialisations here
  builder = std::make_unique<DiagramBuilder<double>>();

  // meshcat experiment
  const auto meshcat_params = MeshcatParams();
  meshcat_ = std::make_shared<Meshcat>(meshcat_params);

  auto [plant, scene_graph] = AddMultibodyPlantSceneGraph(builder.get(), 0.0);

  // TODO:(kamiradi) Figure out object parsing
  // auto robot_instance = Parser(plant_, scene_graph_).AddModelsFromString(robot_description_, ".urdf");

  // HACK: For now loading directly from drake's package map
  const char* ModelUrl = "package://drake_models/franka_description/"
                         "urdf/panda_arm.urdf";
  const std::string urdf = PackageMap{}.ResolveUrl(ModelUrl);
  auto robot_instance = Parser(&plant, &scene_graph).AddModels(urdf);
  plant.WeldFrames(plant.world_frame(), plant.GetFrameByName("panda_link0"));

  // planning scene transcription
  const auto scene = getPlanningScene();
  transcribePlanningScene(*scene);

  // for now finalize plant here
  plant.Finalize();

  // Apply MeshCat visualization
  VisualizationConfig config;
  ApplyVisualizationConfig(config, builder.get(), /*lcm_buses*/ nullptr, &plant, &scene_graph, meshcat_);

  MeshcatVisualizerParams meshcat_viz_params;
  auto& visualizer =
      MeshcatVisualizer<double>::AddToBuilder(builder.get(), scene_graph, meshcat_, std::move(meshcat_viz_params));
  visualizer_ = &visualizer;

  // in the future you can add other LeafSystems here. For now building the
  // diagram
  diagram_ = builder->Build();
  diagram_context_ = diagram_->CreateDefaultContext();
<<<<<<< HEAD
  plant_context_ = &diagram_->GetMutableSubsystemContext(*plant_, diagram_context_.get());
  nominal_q_ = plant_->GetPositions(*plant_context_);
=======

  auto& plant_context = diagram_->GetMutableSubsystemContext(plant, diagram_context_.get());

  nominal_q_ = plant.GetPositions(plant_context);

  auto& vis_context = visualizer_->GetMyContextFromRoot(*diagram_context_);
  visualizer_->ForcedPublish(vis_context);
}

void KTOptPlanningContext::transcribePlanningScene(const planning_scene::PlanningScene& planning_scene)
{
  try
  {
    auto world = planning_scene.getWorld();
  }
  catch (const std::exception& e)
  {
    RCLCPP_ERROR_STREAM(getLogger(), "caught exception ... " << e.what());
  }
  auto& plant = dynamic_cast<MultibodyPlant<double>&>(builder->GetMutableSubsystemByName("plant"));
  auto& scene_graph = dynamic_cast<SceneGraph<double>&>(builder->GetMutableSubsystemByName("scene_graph"));
  for (const auto& object : planning_scene.getWorld()->getObjectIds())
  {
    const auto& collision_object = planning_scene.getWorld()->getObject(object);
    if (!collision_object)
    {
      RCLCPP_INFO(getLogger(), "No collision object");
      return;
    }
    if (object == OCTOMAP_NS)
    {
      RCLCPP_ERROR(getLogger(), "skipping octomap for now ...");
      continue;
    }
    for (const auto& shape : collision_object->shapes_)
    {
      RCLCPP_ERROR(getLogger(), "iterating inside collision object's shapes");
      const auto& pose = collision_object->shape_poses_[0];

      // Creates a box geometry and anchors it to the world origin. Better
      // approach is to create a ground object, anchor that, and then anchor
      // every non-moving entity to the ground plane
      // TODO: Create and anchor ground entity
      Vector3d p(0.3, -0.3, 0.5);
      const SourceId box_source_id = scene_graph.RegisterSource("box1");
      const GeometryId box_geom_id = scene_graph.RegisterAnchoredGeometry(
          box_source_id, std::make_unique<GeometryInstance>(
                             RigidTransformd(p), std::make_unique<Box>(0.15, 0.15, 0.15),
                             "box"));  // hard coded for now because I know box dimensions and pose, from

      // add illustration, proximity, perception properties
      scene_graph.AssignRole(box_source_id, box_geom_id, IllustrationProperties());
      scene_graph.AssignRole(box_source_id, box_geom_id, ProximityProperties());
      scene_graph.AssignRole(box_source_id, box_geom_id, PerceptionProperties());
    }
  }
>>>>>>> 204092d9
}

VectorXd KTOptPlanningContext::toDrakePositions(const moveit::core::RobotState& state, const Joints& joints)
{
  VectorXd q = VectorXd::Zero(joints.size());
  for (size_t joint_index = 0; joint_index < joints.size(); ++joint_index)
  {
    q[joint_index] = *state.getJointPositions(joints[joint_index]);
  }
  return q;
}

void KTOptPlanningContext::setJointPositions(const VectorXd& values, const Joints& joints,
                                             moveit::core::RobotState& state)
{
  for (size_t joint_index = 0; joint_index < joints.size(); ++joint_index)
  {
    state.setJointPositions(joints[joint_index], &values[joint_index]);
  }
  return;
}

void KTOptPlanningContext::setJointVelocities(const VectorXd& values, const Joints& joints,
                                              moveit::core::RobotState& state)
{
  for (size_t joint_index = 0; joint_index < joints.size(); ++joint_index)
  {
    state.setJointVelocities(joints[joint_index], &values[joint_index]);
  }
  return;
}

void KTOptPlanningContext::clear()
{
  RCLCPP_ERROR(getLogger(), "KTOptPlanningContext::clear() is not implemented!");
  // do something
}
}  // namespace ktopt_interface<|MERGE_RESOLUTION|>--- conflicted
+++ resolved
@@ -48,12 +48,7 @@
   const auto& req = getMotionPlanRequest();
   const moveit::core::RobotState start_state(*getPlanningScene()->getCurrentStateUpdated(req.start_state));
   const auto group = getPlanningScene()->getRobotModel()->getJointModelGroup(getGroupName());
-<<<<<<< HEAD
-  RCLCPP_INFO_STREAM(getLogger(), "Planning for group" << getGroupName());
-=======
-
   RCLCPP_INFO_STREAM(getLogger(), "Planning for group: " << getGroupName());
->>>>>>> 204092d9
   const auto& joints = group->getActiveJointModels();
 
   // q represents the complete state (joint positions and velocities)
@@ -78,11 +73,7 @@
   }
 
   // compile into a Kinematic Trajectory Optimization problem
-<<<<<<< HEAD
-  auto trajopt = KinematicTrajectoryOptimization(plant_->num_positions(), params_.control_points);
-=======
   auto trajopt = KinematicTrajectoryOptimization(plant.num_positions(), params_.control_points);
->>>>>>> 204092d9
   auto& prog = trajopt.get_mutable_prog();
 
   // Costs
@@ -103,12 +94,8 @@
   // Add constraint on end joint configuration and velocity
   trajopt.AddPathPositionConstraint(toDrakePositions(goal_state, joints), toDrakePositions(goal_state, joints), 1.0);
   trajopt.AddPathVelocityConstraint(VectorXd::Zero(joints.size()), VectorXd::Zero(joints.size()), 1.0);
-<<<<<<< HEAD
-  // TODO Add constraints on joint position/velocity/acceleration
-=======
 
   // TODO: Add constraints on joint position/velocity/acceleration
->>>>>>> 204092d9
   // trajopt.AddPositionBounds(
   //     plant_->GetPositionLowerLimits(),
   //     plant_->GetPositionUpperLimits());
@@ -229,10 +216,6 @@
   // diagram
   diagram_ = builder->Build();
   diagram_context_ = diagram_->CreateDefaultContext();
-<<<<<<< HEAD
-  plant_context_ = &diagram_->GetMutableSubsystemContext(*plant_, diagram_context_.get());
-  nominal_q_ = plant_->GetPositions(*plant_context_);
-=======
 
   auto& plant_context = diagram_->GetMutableSubsystemContext(plant, diagram_context_.get());
 
@@ -289,7 +272,6 @@
       scene_graph.AssignRole(box_source_id, box_geom_id, PerceptionProperties());
     }
   }
->>>>>>> 204092d9
 }
 
 VectorXd KTOptPlanningContext::toDrakePositions(const moveit::core::RobotState& state, const Joints& joints)
