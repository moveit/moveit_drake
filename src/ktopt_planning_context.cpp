--- conflicted
+++ resolved
@@ -159,7 +159,7 @@
   moveit::drake::getRobotTrajectory(traj, params_.trajectory_time_step, plant, res.trajectory);
 
   // Visualize the trajectory with Meshcat
-<<<<<<< HEAD
+
   // TODO: add to conversions
   if (params_.meshcat_visualise)
   {
@@ -180,24 +180,6 @@
     visualizer_->StopRecording();
     visualizer_->PublishRecording();
   }
-=======
-  // visualizer_->StartRecording();
-  // const auto num_pts = static_cast<size_t>(std::ceil(traj.end_time() / params_.trajectory_time_step) + 1);
-  // for (unsigned int i = 0; i < num_pts; ++i)
-  // {
-  //   const auto t_scale = static_cast<double>(i) / static_cast<double>(num_pts - 1);
-  //   const auto t = std::min(t_scale, 1.0) * traj.end_time();
-  //   plant.SetPositions(&plant_context, traj.value(t));
-  //   auto& vis_context = visualizer_->GetMyContextFromRoot(*diagram_context_);
-  //   visualizer_->ForcedPublish(vis_context);
-  //   // Without these sleeps, the visualizer won't give you time to load your
-  //   // browser
-  //   // TODO: This should not hold up planning time
-  //   std::this_thread::sleep_for(std::chrono::milliseconds(static_cast<int>(params_.trajectory_time_step * 10000.0)));
-  // }
-  // visualizer_->StopRecording();
-  // visualizer_->PublishRecording();
->>>>>>> 6851f8ad
   res.error_code.val = moveit_msgs::msg::MoveItErrorCodes::SUCCESS;
   return;
 }
